model Post {
    fields {
<<<<<<< HEAD
=======
        //expect-error:28:31:AttributeArgumentError:unexpected argument for @unique as no arguments are expected
>>>>>>> d0efc0ee
        //expect-error:20:32:AttributeArgumentError:1 argument(s) provided to @unique but expected 0
        title Text @unique(arg)
    }
}<|MERGE_RESOLUTION|>--- conflicted
+++ resolved
@@ -1,9 +1,6 @@
 model Post {
     fields {
-<<<<<<< HEAD
-=======
         //expect-error:28:31:AttributeArgumentError:unexpected argument for @unique as no arguments are expected
->>>>>>> d0efc0ee
         //expect-error:20:32:AttributeArgumentError:1 argument(s) provided to @unique but expected 0
         title Text @unique(arg)
     }

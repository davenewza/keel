--- conflicted
+++ resolved
@@ -1,8 +1,7 @@
 import Query from "./query";
 import Logger from "./logger";
 import { Input } from "./types";
-import { PgQueryResolver, QueryResultRow } from "./db/resolver";
-import { rawSql } from "./db/query";
+import { PgQueryResolver } from "./db/resolver";
 
 const connectionString = `postgresql://postgres:postgres@localhost:5432/functions-runtime`;
 const queryResolver = new PgQueryResolver({ connectionString });
@@ -14,14 +13,6 @@
 //   region: "eu-west-2"
 // });
 
-<<<<<<< HEAD
-async function runInitialSql(sql: string): Promise<QueryResultRow[]> {
-  // don't do this outside of tests, this is vulnerable to sql injetions
-  return queryResolver.runQuery([rawSql(sql)]);
-}
-
-=======
->>>>>>> b465151a
 test("select", async () => {
   interface Person {
     id: string;

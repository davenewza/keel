--- conflicted
+++ resolved
@@ -3,11 +3,7 @@
 import (
 	"context"
 	"encoding/json"
-<<<<<<< HEAD
-=======
 	"fmt"
-	"net/url"
->>>>>>> f2bcc8d9
 	"testing"
 	"time"
 

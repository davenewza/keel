--- conflicted
+++ resolved
@@ -4,12 +4,8 @@
 	"context"
 	"encoding/json"
 	"fmt"
-<<<<<<< HEAD
-=======
-	"net/url"
 	"strings"
 
->>>>>>> f2bcc8d9
 	"github.com/graphql-go/graphql"
 	"github.com/teamkeel/keel/proto"
 )
@@ -40,13 +36,9 @@
 	}
 
 	return func(r *Request) (*Response, error) {
-<<<<<<< HEAD
-		handler, ok := handlers[r.Path]
-=======
-		path := strings.TrimSuffix(r.URL.Path, "/")
+		path := strings.TrimSuffix(r.Path, "/")
 
 		handler, ok := handlers[path]
->>>>>>> f2bcc8d9
 		if !ok {
 			return &Response{
 				Status: 404,

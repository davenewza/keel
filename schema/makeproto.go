--- conflicted
+++ resolved
@@ -82,11 +82,7 @@
 func (scm *Schema) makeAPI(decl *parser.Declaration) *proto.Api {
 	parserAPI := decl.API
 	protoAPI := &proto.Api{
-<<<<<<< HEAD
 		Name:      parserAPI.NameToken.Name,
-=======
-		Name:      parserAPI.Name,
->>>>>>> ad18b29a
 		ApiModels: []*proto.ApiModel{},
 	}
 	for _, section := range parserAPI.Sections {
